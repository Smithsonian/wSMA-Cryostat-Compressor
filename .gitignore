# Byte-compiled / optimized / DLL files
__pycache__/
*.py[cod]
*$py.class

# C extensions
*.so

# Distribution / packaging
.Python
build/
develop-eggs/
dist/
downloads/
eggs/
.eggs/
lib/
lib64/
parts/
sdist/
var/
wheels/
*.egg-info/
.installed.cfg
*.egg
MANIFEST

# PyInstaller
#  Usually these files are written by a python script from a template
#  before PyInstaller builds the exe, so as to inject date/other infos into it.
*.manifest
*.spec

# Installer logs
pip-log.txt
pip-delete-this-directory.txt

# Unit test / coverage reports
htmlcov/
.tox/
.nox/
.coverage
.coverage.*
.cache
nosetests.xml
coverage.xml
*.cover
.hypothesis/
.pytest_cache/

# Translations
*.mo
*.pot

# Django stuff:
*.log
local_settings.py
db.sqlite3

# Flask stuff:
instance/
.webassets-cache

# Scrapy stuff:
.scrapy

# Sphinx documentation
docs/_build/

# PyBuilder
target/

# Jupyter Notebook
.ipynb_checkpoints

# IPython
profile_default/
ipython_config.py

# pyenv
.python-version

# celery beat schedule file
celerybeat-schedule

# SageMath parsed files
*.sage.py

# Environments
.env
.venv
env/
venv/
ENV/
env.bak/
venv.bak/

# Spyder project settings
.spyderproject
.spyproject

# Rope project settings
.ropeproject

# mkdocs documentation
/site

# mypy
.mypy_cache/
.dmypy.json
dmypy.json

<<<<<<< HEAD
# Pyre type checker
=======
# Pyre type checker
.pyre/
>>>>>>> 6234939b
<|MERGE_RESOLUTION|>--- conflicted
+++ resolved
@@ -110,9 +110,5 @@
 .dmypy.json
 dmypy.json
 
-<<<<<<< HEAD
 # Pyre type checker
-=======
-# Pyre type checker
-.pyre/
->>>>>>> 6234939b
+.pyre/