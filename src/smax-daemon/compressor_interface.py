from collections.abc import MutableMapping
import types
import threading

import smax

from wsma_cryostat_compressor import Compressor

default_port = 502
default_timeout = 10

leaf_keys = [
    "function",
    "attribute",
    "type"
]
leaf_keys.extend(smax.optional_metadata)

def flatten_logged_data(dictionary, parent_key="", separator=":"):
    """Flatten the logged data dictionary to dictionary keyed by SMA-X table:key strings"""
    items = []
    for key, value in dictionary.items():
        new_key = parent_key + separator + key if parent_key else key
        if isinstance(value, MutableMapping):
            if value is None or len(value) == 0 or any(key for key in leaf_keys if key in value.keys()):
                items.append((new_key, value))
            else:
                items.extend(flatten_logged_data(value, new_key, separator=separator).items())
        else:
            items.append((new_key, value))
    return dict(items)

class CompressorInterface:
    """An daemon interface for communicating with a wSMA Cryomech Compressor."""
    def __init__(self, config=None, logger=None):
        """Create a new daemon class that carries out monitoring and control of a simulated
        piece of hardware. 
        
        Pass the initial config to the hardware object if given.
        
        Keyword Arguments:
            config (dict) : dictionary of config values for the hardware and daemon"""
        self._hardware = None
        self._hardware_config = None
        self._hardware_lock = threading.Lock()
        self._hardware_error = 'No connection attempted'
        self._hardware_data = {}
        
        self._inverter_config = None
        
        self.logger = logger
        
        if config:
            self.configure(config)
            
        self.connect_hardware()
        
    def __getattr__(self, name):
        """Override __getattr__ so that we can pass requests for attributes to the
        wrapped hardware class.
        
        This allows automatic access to all the attributes of the hardware that are not explicitly
        overriden in this interface class.
        
        This implementation is a little wasteful, as a direct call for
        an unimplemented attribute will end up calling self.__getattribute__() twice, and raising
        AttributeError twice. But we don't intend to use it that way."""
        try:
            return self.__getattribute__(name)
        except AttributeError:
            return self._hardware.__getattribute__(name)
            
    def configure(self, config):
        """Configure the daemon and hardware"""
        
        if 'config' in config.keys():
            self._hardware_config = config['config']
            if "inverter" in self._hardware_config.keys():
                self._inverter_config = self._hardware_config["inverter"]   
            
        if 'logged_data' in config.keys():
            self._hardware_data = flatten_logged_data(config['logged_data'])
            self.logger.debug(f"Got logged_data: {self._hardware_data}")
            
        if self._hardware and self._hardware_config:
            with self._hardware_lock:
                try:   
                    self._hardware.configure(self._hardware_config)
                except AttributeError:
                    pass

    def connect_hardware(self):
        """Create and initialize hardware communication object."""
        self._compressor_ip = self._hardware_config["compressor"]["ip_address"]
        if "port" in self._hardware_config["compressor"].keys():
            self._compressor_port = self._hardware_config["port"]
        else:
            self._compressor_port = default_port
<<<<<<< HEAD
=======
        
        if "inverter" in self._hardware_config.keys():
            self._inverter_config = self._hardware_config["inverter"]
            if "inverter_type" not in self._inverter_config:
                address = self._inverter_config.get("ip_address", None)
                if address:
                    if address.startswith("/dev/tty") or address.startswith("COM"):
                        self._inverter_config["inverter_type"] = "rs485"
                    else:
                        self._inverter_config["inverter_type"] = "rs485_ethernet"
        else: 
            self._inverter_config = None
            
>>>>>>> 4b7648ff
            
        self.logger.debug(f"Connecting to {self._serial_server}:{self._tic_port}")
        if self._inverter_config:
            self.logger.debug(f"Inverter {self._inverter_config["inverter_type"]} @ {self._inverter_config["ip_address"]}:{self._inverter_config.get("port", default_port)}")
        try:
            with self._hardware_lock:
<<<<<<< HEAD
                if self._inverter_config:
                    self._hardware = Compressor( \
                        self._compressor_ip, \
                        self._compressor_port, \
                        inverter=self._inverter_config.get("inverter", "rs485_ethernet") , \
                        inverter_address=self._inverter_config["inverter_ip"], \
                        inverter_port=self._inverter_config.get("inverter_port", default_port))
                else:
                    self._hardware = Compressor(self._compressor_ip, self._compressor_port)
=======
                self._hardware = Compressor( \
                    ip_address = self._compressor_ip, \
                    port = self._compressor_port, \
                    inverter = self._inverter_config.get("inverter_type", None), \
                    inverter_address= self._inverter_config.get("ip_address", None), \
                    inverter_port = self._inverter_config.get("port", None) )
>>>>>>> 4b7648ff
                self._hardware_error = "None"
                self.logger.debug(f"Connected")
                if self._hardware and self._hardware_config:
                    try:   
                        self.configure_hardware(self._hardware_config)
                    
        except Exception as e: # Hardware connection errors
            self._hardware = None
            self._hardware_error = repr(e)
            self.logger.error(f"Failed to connect to compressor at {self._compressor_ip} with error {e}.")
            
    def initialize_hardware(self, **kwargs):
        """Set the initial inverter frequency on daemon startup.  If a frequency
        is not supplied, read it from the hardware config."""
        if not "frequency" in kwargs:
            self.logger.debug(f"'frequency' not in kwargs to initialize_hardware, reading from config file.")
            kwargs["frequency"] = self._inverter_config.get("frequency", None)
        
        if kwargs["frequency"]:
            freq = kwargs["frequency"]
            self.logger.status(f"Setting inverter frequency to {freq} Hz.")
            self._hardware.set_inverter_freq(freq)
        else:
            self.logger.info(f"No default inverter frequency given.")
            
    def disconnect_hardware(self):
        self._hardware = None
        self._hardware_error = "disconnected"
        
    def logging_action(self):
        """Get logging data from hardware and share to SMA-X"""
        # check for hardware connection, and connect if not present
        # This will automatically retry the connection every logging_interval
        # We could instead set up a connection retrying loop, but this
        # seems like it would work for most things, and will provide
        # feedback to the 
        if self._hardware is None:
            self.connect_hardware()
        
        if self._hardware:
            try:
                with self._hardware_lock:
                    logged_data = {}
                    # do logging gets
                    for data in self._hardware_data.keys():
                        if "attribute" in self._hardware_data[data]:
                            attribute = self._hardware_data[data]["attribute"]
                        elif "function" in self._hardware_data[data]:
                            attribute = self._hardware_data[data]["function"]
                        else:
                            attribute = data.replace(":", ".")
                        self.logger.debug(f"attempting to get data {attribute}")
                        reading = self.__getattr__(attribute.split(".")[0])
                        # If this is a compound key, push down to the leaf attribute
                        if len(attribute.split(".")) > 1:
                            for d in attribute.split(".")[1:]:
                                reading = reading.__getattr__(d)
                        # If this is a method, call it to get the value
                        if type(reading) is types.MethodType:
                            if "args" in self._hardware_data[data].keys():
                                args = self._hardware_data[data]["args"]
                                if type(args) is not list:
                                    args = [args]
                                self.logger.debug(f"calling {reading} with arguments {args}.")
                                reading = reading(*args)
                            else:
                                self.logger.debug(f"calling {reading}")
                                reading = reading()
                        logged_data[data] = reading
                        self.logger.info(f'Got data for hardware {data}: {reading}')
                logged_data['comm_status'] = "good"
                logged_data['comm_error'] = "None"
            except Exception as e: # Except hardware connection errors
                self._hardware = None
                logged_data = {'comm_status':'connection error'}
                logged_data['comm_error'] = repr(e)
        else:
            logged_data = {'comm_status':"connection error",
                           'comm_error':"Not Connected"}
        
        return logged_data
        

    def compressor_control_callback(self, message):
        """Run on a pubsub notification to smax_table:smax_compressor_control_key"""
        if self.logger:
            date = message.timestamp
            self.logger.info(f'Received callback notification for {message.smaxname} from {message.origin} with data {message.data} at {date}')
        
        if self._hardware:
            try:
                with self._hardware_lock:
                    if message.data:
                        self._hardware.on()
                        if self.logger:
                            self.logger.info("Turning compressor on")
                    else:
                        self._hardware.off()
                        if self.logger:
                            self.logger.info("Turning compressor off")
            except Exception as e: # Except hardware errors
                self._hardware_error = repr(e)
                if self.logger:
                    self.logger.error(f'Attempt by {message.origin} to set random_range to {message.data} failed with {self._hardware_error}')
                
            if self.logger:
                self.logger.status(f'{message.origin} set compressor state to {message.data}')
        else:
            if self.logger:
                self.logger.status(f'{message.origin} tried to set system state to {message.data}, but no hardware connected.')
    
    def inverter_control_callback(self, message):
        """Run on a pubsub notification to smax_table:smax_inverter_freq_control_key"""
        if self.logger:
            date = message.timestamp
            self.logger.info(f'Received callback notification for {message.smaxname} from {message.origin} with data {message.data} at {date}')
        
        try:
            data = float(message.data)
            if data < 40.0:
                raise ValueError(f'Request frequency {data} Hz is too low.')
            if data > 70.0:
                raise ValueError(f'Requested frequency {data} Hz is too high')
        except ValueError as e:
            self.logger.info(f'Could not convert {message.data} to valid frequency with error {e}')
            return
        except AttributeError as e:
            self.logger.info(f'No frequency setting supplied')
            return
        
        if self._hardware:
            try:
                with self._hardware_lock:
                    self._hardware.set_inverter_freq(data)
                    if self.logger:
                        self.logger.info(f"Setting inverter frequency to {data} Hz")
            except Exception as e: # Except hardware errors
                self._hardware_error = repr(e)
                if self.logger:
                    self.logger.error(f'Attempt by {message.origin} to set inverter frequency to {data} Hz failed with {self._hardware_error}')
                
            if self.logger:
                self.logger.status(f'{message.origin} set inverter frequency to {data} Hz')
        else:
            if self.logger:
                self.logger.status(f'Received {message.origin} to set inverter frequency to {message.data}, but no hardware connected.')<|MERGE_RESOLUTION|>--- conflicted
+++ resolved
@@ -96,8 +96,6 @@
             self._compressor_port = self._hardware_config["port"]
         else:
             self._compressor_port = default_port
-<<<<<<< HEAD
-=======
         
         if "inverter" in self._hardware_config.keys():
             self._inverter_config = self._hardware_config["inverter"]
@@ -111,36 +109,25 @@
         else: 
             self._inverter_config = None
             
->>>>>>> 4b7648ff
             
         self.logger.debug(f"Connecting to {self._serial_server}:{self._tic_port}")
         if self._inverter_config:
             self.logger.debug(f"Inverter {self._inverter_config["inverter_type"]} @ {self._inverter_config["ip_address"]}:{self._inverter_config.get("port", default_port)}")
         try:
             with self._hardware_lock:
-<<<<<<< HEAD
-                if self._inverter_config:
-                    self._hardware = Compressor( \
-                        self._compressor_ip, \
-                        self._compressor_port, \
-                        inverter=self._inverter_config.get("inverter", "rs485_ethernet") , \
-                        inverter_address=self._inverter_config["inverter_ip"], \
-                        inverter_port=self._inverter_config.get("inverter_port", default_port))
-                else:
-                    self._hardware = Compressor(self._compressor_ip, self._compressor_port)
-=======
                 self._hardware = Compressor( \
                     ip_address = self._compressor_ip, \
                     port = self._compressor_port, \
                     inverter = self._inverter_config.get("inverter_type", None), \
                     inverter_address= self._inverter_config.get("ip_address", None), \
                     inverter_port = self._inverter_config.get("port", None) )
->>>>>>> 4b7648ff
                 self._hardware_error = "None"
                 self.logger.debug(f"Connected")
                 if self._hardware and self._hardware_config:
                     try:   
                         self.configure_hardware(self._hardware_config)
+                    except AttributeError:
+                        pass
                     
         except Exception as e: # Hardware connection errors
             self._hardware = None
